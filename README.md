# SupportModel

This project provides a simple question answering pipeline using Weaviate and OpenAI embeddings.

## Prerequisites

- Python 3.10 or higher
- Access to a Weaviate instance (e.g. Weaviate Cloud Service)
- OpenAI account with an API key

## Environment variables

Create a `.env` file in the project root containing:

```env
WCS_URL=<your_weaviate_url>
WCS_API_KEY=<your_weaviate_api_key>
OPENAI_API_KEY=<your_openai_api_key>
```

## Installation

1. Clone the repository

```bash
git clone https://github.com/haroldgomez/SupportModel.git
cd SupportModel
```

2. Install dependencies

```bash
pip install -r requirements.txt
```

3. (Optional) Database setup

If you use an additional database, configure your connection in `config.py` and run migrations:

```bash
python manage.py migrate
```

4. Run the application

```bash
streamlit run streamlit_qa_app.py
```


## Evaluating retrieval metrics

<<<<<<< HEAD
The `utils.metrics` module provides helpers to measure the quality of the ranked documents returned by `answer_question` or another source like OpenAI.
=======
The `utils.metrics` module provides helpers to measure the quality of the ranked documents returned by `answer_question`.
>>>>>>> a991d3b5

```python
from utils.qa_pipeline import answer_question
from utils.metrics import compute_ndcg, compute_mrr, compute_precision_recall_f1

# assume weaviate_wrapper and embedding_client are already created
results, _ = answer_question("How do I create a storage account?", weaviate_wrapper, embedding_client)
relevant_links = ["https://learn.microsoft.com/azure/storage/"]

ndcg = compute_ndcg(results, relevant_links, k=10)
mrr = compute_mrr(results, relevant_links, k=10)
precision, recall, f1 = compute_precision_recall_f1(results, relevant_links, k=10)
print(ndcg, mrr, precision, recall, f1)
<<<<<<< HEAD

# If you also have a list of links from OpenAI you can compare both rankings
openai_links = ["https://learn.microsoft.com/...", "https://learn.microsoft.com/...",]

# Our ranking evaluated with OpenAI links
our_p, our_r, our_f1 = compute_precision_recall_f1(results, openai_links, k=10)
our_mrr = compute_mrr(results, openai_links, k=10)

# OpenAI ranking evaluated with our links
openai_docs = [{"link": l} for l in openai_links]
openai_p, openai_r, openai_f1 = compute_precision_recall_f1(openai_docs, [d["link"] for d in results], k=10)
openai_mrr = compute_mrr(openai_docs, [d["link"] for d in results], k=10)
=======
>>>>>>> a991d3b5
```

These metrics are useful during training or when comparing the system against an external set of relevant links.<|MERGE_RESOLUTION|>--- conflicted
+++ resolved
@@ -50,11 +50,7 @@
 
 ## Evaluating retrieval metrics
 
-<<<<<<< HEAD
 The `utils.metrics` module provides helpers to measure the quality of the ranked documents returned by `answer_question` or another source like OpenAI.
-=======
-The `utils.metrics` module provides helpers to measure the quality of the ranked documents returned by `answer_question`.
->>>>>>> a991d3b5
 
 ```python
 from utils.qa_pipeline import answer_question
@@ -68,7 +64,7 @@
 mrr = compute_mrr(results, relevant_links, k=10)
 precision, recall, f1 = compute_precision_recall_f1(results, relevant_links, k=10)
 print(ndcg, mrr, precision, recall, f1)
-<<<<<<< HEAD
+
 
 # If you also have a list of links from OpenAI you can compare both rankings
 openai_links = ["https://learn.microsoft.com/...", "https://learn.microsoft.com/...",]
@@ -81,8 +77,7 @@
 openai_docs = [{"link": l} for l in openai_links]
 openai_p, openai_r, openai_f1 = compute_precision_recall_f1(openai_docs, [d["link"] for d in results], k=10)
 openai_mrr = compute_mrr(openai_docs, [d["link"] for d in results], k=10)
-=======
->>>>>>> a991d3b5
+
 ```
 
 These metrics are useful during training or when comparing the system against an external set of relevant links.