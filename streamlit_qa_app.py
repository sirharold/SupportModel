--- conflicted
+++ resolved
@@ -86,7 +86,6 @@
                         our_docs = results[:10]
                         our_links = [doc["link"] for doc in our_docs]
                         matched = [link for link in openai_links if link in our_links]
-<<<<<<< HEAD
 
                         # Métricas para nuestra clasificación respecto a OpenAI
                         ours_p, ours_r, ours_f1 = compute_precision_recall_f1(our_docs, openai_links, k=10)
@@ -98,16 +97,10 @@
                         openai_p, openai_r, openai_f1 = compute_precision_recall_f1(openai_docs, our_links, k=10)
                         openai_ndcg = compute_ndcg(openai_docs, our_links, k=10)
                         openai_mrr = compute_mrr(openai_docs, our_links, k=10)
-=======
-                        precision, recall, f1 = compute_precision_recall_f1(results[:10], openai_links, k=10)
-                        ndcg = compute_ndcg(results[:10], openai_links, k=10)
-                        mrr = compute_mrr(results[:10], openai_links, k=10)
->>>>>>> a991d3b5
 
                         st.subheader("📊 Comparison (Auto)")
                         st.markdown(f"🔗 Links from OpenAI: {len(openai_links)}")
                         st.markdown(f"✅ Matches with our results: {len(matched)}")
-<<<<<<< HEAD
 
                         st.markdown("**Our Ranking vs OpenAI**")
                         st.markdown(f"🎯 Precision: **{ours_p:.2f}**")
@@ -122,13 +115,7 @@
                         st.markdown(f"💡 F1: **{openai_f1:.2f}**")
                         st.markdown(f"📈 nDCG@10: **{openai_ndcg:.2f}**")
                         st.markdown(f"🔁 MRR@10: **{openai_mrr:.2f}**")
-=======
-                        st.markdown(f"🎯 Precision: **{precision:.2f}**")
-                        st.markdown(f"📥 Recall: **{recall:.2f}**")
-                        st.markdown(f"💡 F1: **{f1:.2f}**")
-                        st.markdown(f"📈 nDCG@10: **{ndcg:.2f}**")
-                        st.markdown(f"🔁 MRR@10: **{mrr:.2f}**")
->>>>>>> a991d3b5
+
 
                     except Exception as e:
                         st.error(f"Failed to get response from OpenAI: {e}")
